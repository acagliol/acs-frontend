--- conflicted
+++ resolved
@@ -99,12 +99,8 @@
     refreshLeadPerformance,
   } = useDashboard();
 
-<<<<<<< HEAD
   const { data: sessionData, status } = useSession();
   const router = useRouter();
-=======
-  const { status } = useSession();
->>>>>>> 1c03e704
 
   useEffect(() => {
     if (status !== 'authenticated' || !session?.user?.id) return;

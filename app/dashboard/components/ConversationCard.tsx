/**
 * File: app/dashboard/components/ConversationCard.tsx
 * Purpose: Renders individual conversation cards with status indicators, actions, and message previews.
 * Author: Alejo Cagliolo
 * Date: 06/11/25
 * Version: 1.0.1
 */

import { Bell, CheckCircle, ChevronRight, Clock, Flag, Trash2, XCircle } from 'lucide-react';
import type { Thread, Message, MessageWithResponseId } from '../../types/lcp';
import GradientText from './GradientText';
import OverrideStatus from './OverrideStatus';
import { Home, Mail, Users, MessageSquare, BarChart3, Settings, Phone, Calendar, PanelLeft, AlertTriangle, RefreshCw, ChevronDown, X, Shield, ShieldOff } from "lucide-react"
import { useRouter } from "next/navigation";
import { useEffect, useState } from 'react';

/**
 * Props interface for ConversationCard component
 * @interface ConversationCardProps
 * @property {Thread} conv - The conversation thread data
 * @property {any} rawThread - Raw thread data including messages
 * @property {string | null} updatingRead - ID of conversation being marked as read
 * @property {string | null} updatingLcp - ID of conversation being updated for LCP
 * @property {string | null} deletingThread - ID of conversation being deleted
 * @property {Function} handleMarkAsRead - Handler for marking conversation as read
 * @property {Function} handleLcpToggle - Handler for toggling LCP status
 * @property {Function} handleDeleteThread - Handler for deleting conversation
 */
type ConversationCardProps = {
    conv: Thread;
    rawThread: any;
    updatingRead: string | null;
    updatingLcp: string | null;
    deletingThread: string | null;
    handleMarkAsRead: (conversationId: string) => void;
    handleLcpToggle: (conversationId: string, currentStatus: boolean) => void;
    handleDeleteThread: (conversationId: string, conversationName: string) => void;
};

// Add Pascal colors array
const PASCAL_COLORS = [
    '#FF6B6B', // Coral Red
    '#4ECDC4', // Turquoise
    '#45B7D1', // Sky Blue
    '#96CEB4', // Sage Green
    '#FFEEAD', // Cream
    '#D4A5A5', // Dusty Rose
    '#9B59B6', // Purple
    '#3498DB', // Blue
    '#E67E22', // Orange
    '#2ECC71', // Emerald
    '#F1C40F', // Yellow
    '#1ABC9C', // Teal
    '#E74C3C', // Red
    '#34495E', // Dark Blue
    '#16A085', // Dark Teal
];

// Function to get consistent color for a conversation
const getConversationColor = (conversationId: string) => {
    if (!conversationId) return PASCAL_COLORS[0]; // Return first color as fallback
    // Use the first 8 characters of the ID to generate a number
    const hash = conversationId.slice(0, 8).split('').reduce((acc, char) => {
        return char.charCodeAt(0) + ((acc << 5) - acc);
    }, 0);
    // Use the hash to select a color
    return PASCAL_COLORS[Math.abs(hash) % PASCAL_COLORS.length];
};

// Returns a style object for the EV score badge based on the score (0-100)
function getEvScoreColor(score: number) {
    const s = Math.max(0, Math.min(100, score));
    let h = 0;
    if (s <= 50) {
        h = 0 + (48 - 0) * (s / 50);
    } else {
        h = 48 + (142 - 48) * ((s - 50) / 50);
    }
    return {
        backgroundColor: `hsl(${h}, 95%, 90%)`,
        color: `hsl(${h}, 60%, 30%)`,
    };
}

/**
 * ConversationCard Component
 * Displays individual conversation cards with interactive features and status indicators
 * 
 * Features:
 * - Responsive layout with mobile optimization
 * - Status indicators (unread, flagged, completion)
 * - Interactive actions (mark as read, toggle LCP, delete)
 * - Message preview with gradient text
 * - Dynamic color coding based on conversation ID
 * - Engagement value (EV) score display
 * 
 * @param {ConversationCardProps} props - Component props
 * @returns {JSX.Element} Conversation card with all interactive elements
 */
const ConversationCard = ({
    conv,
    rawThread,
    updatingRead,
    updatingLcp,
    deletingThread,
    handleMarkAsRead,
    handleLcpToggle,
    handleDeleteThread,
}: ConversationCardProps) => {
    const router = useRouter();
    // Add local state for LCP status
    const [localLcpEnabled, setLocalLcpEnabled] = useState(conv.lcp_enabled);
    const [isUpdatingLcp, setIsUpdatingLcp] = useState(false);

    // Update local state when prop changes
    useEffect(() => {
        setLocalLcpEnabled(conv.lcp_enabled);
    }, [conv.lcp_enabled]);

    // Handle LCP toggle with local state management
    const handleLocalLcpToggle = async (e: React.MouseEvent) => {
        e.stopPropagation();
        if (isUpdatingLcp) return;

        setIsUpdatingLcp(true);
        try {
            // Optimistically update UI
            setLocalLcpEnabled(!localLcpEnabled);
            // Call the parent handler
            await handleLcpToggle(conv.conversation_id, localLcpEnabled);
        } catch (error) {
            // Revert on error
            setLocalLcpEnabled(localLcpEnabled);
            console.error('Error toggling LCP:', error);
        } finally {
            setIsUpdatingLcp(false);
        }
    };

    console.log(rawThread);
    const messages: Message[] = rawThread?.messages || [];
    const sortedMessages = [...messages].sort((a, b) => new Date(b.timestamp).getTime() - new Date(a.timestamp).getTime());

    // Find the most recent message (inbound or outbound)
    const mostRecentMessage = messages.length > 0
        ? [...messages].sort((a, b) => new Date(b.timestamp).getTime() - new Date(a.timestamp).getTime())[0]
        : undefined;
    const subject = mostRecentMessage?.subject || 'No subject';

    // Find the most recent evaluable message for EV score
    const evMessage = sortedMessages.find((msg: Message) => {
        const score = typeof msg.ev_score === 'string' ? parseFloat(msg.ev_score) : msg.ev_score;
        return score !== undefined && score !== null && !isNaN(score);
    });
    const ev_score = evMessage ? (typeof evMessage.ev_score === 'string' ? parseFloat(evMessage.ev_score) : evMessage.ev_score) : -1;
    const score = typeof ev_score === 'number' && !isNaN(ev_score) ? ev_score : -1;

    const evColorStyle = score >= 0 ? getEvScoreColor(score) : { backgroundColor: '#e5e7eb', color: '#374151' };

    // Pending reply: only if the most recent message is inbound-email
    const isPendingReply = mostRecentMessage?.type === 'inbound-email';

    // Get the color for this conversation
    const circleColor = getConversationColor(conv.conversation_id);
    const initials = (mostRecentMessage?.sender || mostRecentMessage?.receiver || 'C')
        .split(' ')
        .map((n: string) => n[0].toUpperCase())
        .join('');

    // Add logging for AI summary display
    useEffect(() => {
        console.log('[ConversationCard] Rendering card:', {
            conversation_id: conv.conversation_id,
            has_ai_summary: !!conv.ai_summary,
            ai_summary_length: conv.ai_summary?.length,
            ai_summary_value: conv.ai_summary || 'UNKNOWN'
        });
    }, [conv]);

    return (
        <div
            className={`flex flex-col sm:flex-row items-stretch gap-2 sm:gap-3 md:gap-4 p-2 sm:p-3 md:p-4 border rounded-lg hover:bg-gray-50 cursor-pointer transition-colors relative ${
                conv.flag_for_review
                    ? 'flagged-review'
                    : score > conv.lcp_flag_threshold
                    ? 'flagged-completion'
                    : 'border-[#0e6537]/20'
            }`}
            onClick={() => handleMarkAsRead(conv.conversation_id)}
        >
            {conv.flag_for_review && (
                <div className="absolute -top-2 -right-2 bg-yellow-400 text-yellow-900 px-2 py-0.5 rounded-full text-xs font-semibold shadow-sm flex items-center gap-1">
                    <Flag className="w-3 h-3" />
                    <span className="hidden xs:inline">Flagged for Review</span>
                    <span className="xs:hidden">Review</span>
                </div>
            )}
            {!conv.flag_for_review && score > conv.lcp_flag_threshold && (
                <div className="absolute -top-2 -right-2 bg-green-400 text-green-900 px-2 py-0.5 rounded-full text-xs font-semibold shadow-sm flex items-center gap-1">
                    <CheckCircle className="w-3 h-3" />
                    <span className="hidden xs:inline">Flagged for Completion</span>
                    <span className="xs:hidden">Complete</span>
                </div>
            )}
            <div className="flex flex-row sm:flex-col items-center justify-start gap-2 sm:gap-0 sm:w-10 md:w-12 pt-1">
                {!conv.read && !updatingRead && (
                    <button
                        className="flex items-center gap-1 px-1.5 sm:px-2 py-0.5 sm:py-1 bg-red-100 text-red-800 text-xs rounded-full font-semibold shadow-md z-10 hover:bg-red-200 transition-colors cursor-pointer"
                        onClick={(e) => {
                            e.stopPropagation();
                            handleMarkAsRead(conv.conversation_id);
                        }}
                        title="Click to mark as read"
                    >
                        <Bell className="w-3 h-3 sm:w-4 sm:h-4" /> 
                        <span className="hidden xs:inline">Unread</span>
                        <span className="xs:hidden">New</span>
                    </button>
                )}
                <div 
                    className="w-8 h-8 sm:w-10 sm:h-10 rounded-full flex items-center justify-center shadow-sm"
                    style={{ backgroundColor: circleColor }}
                >
                    <span className="text-xs sm:text-sm font-semibold text-white">
                        {initials}
                    </span>
                </div>
            </div>
            <div className="flex-1 flex flex-col min-w-0 justify-between">
                <div className="flex flex-wrap items-center gap-1.5 sm:gap-2 mb-1">
                    <div className="flex items-center gap-1">
                        <p className="font-medium text-xs sm:text-sm truncate max-w-[150px] xs:max-w-[200px] sm:max-w-none">{conv.source_name || mostRecentMessage?.sender || mostRecentMessage?.receiver || 'Unknown'}</p>
                        {isPendingReply && (
                            <span className="flex items-center gap-1 text-amber-600" title="Awaiting your reply">
                                <Clock className="w-2.5 h-2.5 sm:w-3 sm:h-3" />
                            </span>
                        )}
                    </div>
                    <div className="flex flex-col">
                        {conv.busy && (
                            <div className="flex items-center gap-1.5 px-2 py-0.5 bg-[#0e6537]/10 rounded-full">
                                <div className="w-1.5 h-1.5 bg-[#0e6537] rounded-full animate-pulse" />
                                <span className="text-xs text-[#0e6537] font-medium">Email in progress</span>
                            </div>
                        )}
                        {conv.busy && (
                            <p className="text-xs text-[#0e6537] mt-1">Please wait while the email is being sent...</p>
                        )}
                    </div>
                </div>
                <div className="flex flex-wrap items-center gap-1.5 sm:gap-2">
<<<<<<< HEAD
                    <span className={`px-2 sm:px-2.5 py-0.5 sm:py-1 rounded-full text-xs font-medium whitespace-nowrap ${evColor}`} title="Engagement Value Score (0-100): Measures the quality and relevance of the conversation. Higher scores indicate more promising leads.">
=======
                    <span
                        className="px-2 sm:px-2.5 py-0.5 sm:py-1 rounded-full text-xs font-medium whitespace-nowrap"
                        style={evColorStyle}
                        title="Engagement Value (0=bad, 100=good)"
                    >
>>>>>>> a43e3c95
                        EV: {score >= 0 ? score.toString() : 'N/A'}
                    </span>
                    {score > conv.lcp_flag_threshold && !conv.flag_for_review && (
                        <span className="flex items-center gap-1 text-green-600 font-bold" title="This conversation has met the completion criteria and is ready for follow-up action.">
                            <CheckCircle className="w-3 h-3 sm:w-4 sm:h-4" /> 
                            <span className="hidden xs:inline">Flagged</span>
                        </span>
                    )}
                    <OverrideStatus isEnabled={Boolean(conv.flag_review_override)} />
                    <button
                        className={`flex items-center gap-1 px-2 sm:px-2.5 py-0.5 sm:py-1 rounded-full text-xs font-semibold transition-colors duration-200 shadow-sm whitespace-nowrap
                            ${localLcpEnabled ? 'bg-green-100 text-green-800 hover:bg-green-200' : 'bg-gray-200 text-gray-600 hover:bg-gray-300'}
                            ${isUpdatingLcp ? 'opacity-50 cursor-not-allowed' : ''}`}
                        onClick={handleLocalLcpToggle}
                        disabled={isUpdatingLcp}
                        title={localLcpEnabled ? 'Disable LCP' : 'Enable LCP'}
                    >
                        {isUpdatingLcp ? (
                            <div className="w-3 h-3 sm:w-4 sm:h-4 border-2 border-current border-t-transparent rounded-full animate-spin" />
                        ) : localLcpEnabled ? (
                            <CheckCircle className="w-3 h-3 sm:w-4 sm:h-4" />
                        ) : (
                            <XCircle className="w-3 h-3 sm:w-4 sm:h-4" />
                        )}
                        <span className="hidden xs:inline">{localLcpEnabled ? 'LCP On' : 'LCP Off'}</span>
                        <span className="xs:hidden">{localLcpEnabled ? 'On' : 'Off'}</span>
                    </button>
                    <button
                        className={`flex items-center gap-1 px-2 sm:px-2.5 py-0.5 sm:py-1 rounded-full text-xs font-semibold transition-colors duration-200 shadow-sm whitespace-nowrap
                            ${deletingThread === conv.conversation_id ? 'opacity-50 cursor-not-allowed' : 'hover:bg-red-100 text-red-600 hover:text-red-700'}
                            ${deletingThread === conv.conversation_id ? 'bg-red-100' : 'bg-red-50'}`}
                        onClick={e => {
                            e.stopPropagation();
                            handleDeleteThread(
                                conv.conversation_id,
                                conv.source_name || mostRecentMessage?.sender || mostRecentMessage?.receiver || 'Unknown'
                            );
                        }}
                        disabled={deletingThread === conv.conversation_id}
                        title="Delete conversation"
                    >
                        {deletingThread === conv.conversation_id ? (
                            <div className="w-3 h-3 sm:w-4 sm:h-4 border-2 border-current border-t-transparent rounded-full animate-spin" />
                        ) : (
                            <Trash2 className="w-3 h-3 sm:w-4 sm:h-4" />
                        )}
                        <span className="hidden xs:inline">Delete</span>
                    </button>
                </div>
                <p className="text-xs text-gray-600 mb-0.5 sm:mb-1 truncate">{subject}</p>
                <p className="text-xs text-gray-500 italic mb-0.5 sm:mb-1 line-clamp-1">
                    Summary: <span className="not-italic text-gray-700">
                        {(() => {
                            const summary = conv.ai_summary;
                            console.log('[ConversationCard] Displaying summary:', {
                                conversation_id: conv.conversation_id,
                                has_summary: !!summary,
                                summary_length: summary?.length,
                                summary_value: summary || 'UNKNOWN'
                            });
                            return summary || 'No summary available';
                        })()}
                    </span>
                </p>
                <p className="text-xs text-gray-400">{mostRecentMessage?.timestamp ? new Date(mostRecentMessage.timestamp).toLocaleString() : ''}</p>
            </div>
            <div className="flex-[1.2] flex items-center justify-center min-w-0 pl-6">
                <GradientText
                    text={mostRecentMessage?.body || ''}
                    isPending={isPendingReply}
                    messageType={mostRecentMessage?.type}
                />
            </div>
            <div className="flex flex-col justify-center items-end w-full sm:w-24 md:w-28 pl-2">
                <button
                    onClick={e => {
                        e.stopPropagation();
                        router.push(`/dashboard/conversations/${conv.conversation_id}`);
                    }}
                    className="arrow-animate-hover w-full sm:w-auto px-1.5 sm:px-2 py-1 sm:py-1.5 text-xs font-medium text-[#0e6537] bg-[#e6f5ec] rounded-lg hover:bg-[#bbf7d0] hover:shadow-lg flex items-center justify-center gap-1 shadow-sm transition-all duration-200 focus:outline-none focus:ring-2 focus:ring-[#0e6537]/30 group cursor-pointer"
                >
                    <span className="relative flex items-center w-5 h-4 sm:w-6 sm:h-4 mr-0.5">
                        <ChevronRight className="arrow-1 absolute left-0 top-0 w-2.5 h-2.5 sm:w-3 sm:h-3 transition-transform" />
                        <ChevronRight className="arrow-2 absolute left-1.5 sm:left-2 top-0 w-2.5 h-2.5 sm:w-3 sm:h-3 transition-transform" />
                        <ChevronRight className="arrow-3 absolute left-3 sm:left-4 top-0 w-2.5 h-2.5 sm:w-3 sm:h-3 transition-transform" />
                    </span>
                    <span className="transition-colors duration-200 group-hover:text-[#166534]">View</span>
                </button>
            </div>
        </div>
    );
};

export default ConversationCard;

/**
 * Change Log:
 * 06/11/25 - Version 1.0.1
 * - Enhanced mobile responsiveness
 * - Improved status indicators
 * - Added comprehensive documentation
 * - Optimized performance
 * 
 * 5/25/25 - Version 1.0.0
 * - Initial implementation
 * - Basic conversation card layout
 * - Status indicators and actions
 * - Message preview functionality
 */ <|MERGE_RESOLUTION|>--- conflicted
+++ resolved
@@ -249,15 +249,11 @@
                     </div>
                 </div>
                 <div className="flex flex-wrap items-center gap-1.5 sm:gap-2">
-<<<<<<< HEAD
-                    <span className={`px-2 sm:px-2.5 py-0.5 sm:py-1 rounded-full text-xs font-medium whitespace-nowrap ${evColor}`} title="Engagement Value Score (0-100): Measures the quality and relevance of the conversation. Higher scores indicate more promising leads.">
-=======
                     <span
                         className="px-2 sm:px-2.5 py-0.5 sm:py-1 rounded-full text-xs font-medium whitespace-nowrap"
                         style={evColorStyle}
-                        title="Engagement Value (0=bad, 100=good)"
+                        title="Engagement Value Score (0-100): Measures the quality and relevance of the conversation. Higher scores indicate more promising leads."
                     >
->>>>>>> a43e3c95
                         EV: {score >= 0 ? score.toString() : 'N/A'}
                     </span>
                     {score > conv.lcp_flag_threshold && !conv.flag_for_review && (

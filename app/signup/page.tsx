'use client';

import React, { useState } from 'react';
import { useRouter } from 'next/navigation';
import {
    Container, Box, Typography, TextField, Button, Alert, CircularProgress, Link as MuiLink
} from '@mui/material';
import Link from 'next/link';
<<<<<<< HEAD
import { useRouter } from 'next/navigation';
import Image from 'next/image';
import GoogleIcon from '@mui/icons-material/Google';
import FacebookIcon from '@mui/icons-material/Facebook';
import Visibility from '@mui/icons-material/Visibility';
import VisibilityOff from '@mui/icons-material/VisibilityOff';
=======
>>>>>>> 71536f8e

const SignupPage = () => {
    const router = useRouter();
    const [loading, setLoading] = useState(false);
    const [error, setError] = useState<string | null>(null);
    const [formData, setFormData] = useState({ 
        email: '', 
        password: '',
        name: '' 
    });
    const [showPassword, setShowPassword] = useState(false);
    const [showConfirmPassword, setShowConfirmPassword] = useState(false);
    const [confirmPassword, setConfirmPassword] = useState('');

    const handleChange = (e: React.ChangeEvent<HTMLInputElement>) => {
<<<<<<< HEAD
        const { name, value } = e.target;
        if (name === 'confirmPassword') {
            setConfirmPassword(value);
        } else {
            setFormData(prev => ({
                ...prev,
                [name]: value
            }));
        }
=======
        setFormData(prev => ({ ...prev, [e.target.name]: e.target.value }));
        setError(null);
>>>>>>> 71536f8e
    };

    const handleSubmit = async (e: React.FormEvent) => {
        e.preventDefault();
        setLoading(true);
<<<<<<< HEAD
        // Basic validation
        const allFieldsFilled = formData.name && formData.email && formData.password && confirmPassword;
        const passwordsMatch = formData.password === confirmPassword;
        const allChecks = passwordChecks.every(check => check.test(formData.password));
        if (!allFieldsFilled || !passwordsMatch || !allChecks) {
            setLoading(false);
            alert('Please fill all fields, ensure password requirements are met, and passwords match.');
            return;
        }
        try {
            // TODO: Implement actual signup logic here
            await new Promise(resolve => setTimeout(resolve, 1000));
            router.push('/dashboard');
        } catch (err) {
            console.error(err);
        } finally {
=======
        setError(null);

        // Check if full name is provided
        const nameParts = formData.name.trim().split(/\s+/);
        if (nameParts.length < 2) {
            setError('Please provide both your first and last name');
>>>>>>> 71536f8e
            setLoading(false);
            return;
        }

<<<<<<< HEAD
    // Password checklist logic
    const passwordChecks = [
        {
            label: 'At least 8 characters',
            test: (pw: string) => pw.length >= 8,
        },
        {
            label: 'One uppercase letter',
            test: (pw: string) => /[A-Z]/.test(pw),
        },
        {
            label: 'One number',
            test: (pw: string) => /[0-9]/.test(pw),
        },
        {
            label: 'One symbol',
            test: (pw: string) => /[^A-Za-z0-9\s]/.test(pw) && !/\s/.test(pw),
        },
    ];

    return (
        <div className="min-h-screen flex">
            {/* Left Side - Animated Background with Logo */}
            <div className="hidden md:flex md:w-[45%] bg-accent relative items-center justify-center">
                {/* Background image */}
                <div className="absolute inset-0 bg-[url('/signup-bg.jpg')] bg-cover bg-center" />
                {/* Overlay and content */}
                <Image
                    src="/signup-bg.jpg"
                    alt="Background"
                    fill
                    className="object-cover"
                    priority
                />
                <div className="absolute inset-0 bg-[#0A2F1F]/60 backdrop-blur-[2px]" />
                <div className="absolute inset-0 bg-gradient-to-b from-transparent via-[#0A2F1F]/30 to-[#0A2F1F]/70" />
                <Typography 
                    variant="h2" 
                    component="h1" 
                    className="font-bold relative z-10"
                    sx={{ color: '#fff !important', fontSize: '8.75rem', fontWeight: 900, letterSpacing: '0.04em', textShadow: '0 2px 24px rgba(0,0,0,0.18)', lineHeight: 1 }}
                >
                    ACS
                </Typography>
            </div>

            {/* Right Side - Sign Up Form */}
            <div className="flex-1 flex items-center justify-center p-8 md:p-16 bg-[linear-gradient(120deg,_#f8faf9_60%,_#b2f1e6_85%,_#38b88b_100%)]">
                <div className="w-full max-w-[440px] space-y-12">
                    <div className="text-center space-y-3">
                        <Typography variant="h4" className="text-3xl font-bold" sx={{ color: '#0A2F1F' }}>
                            Get Started Now
                        </Typography>
                        <Typography variant="body1" sx={{ color: '#134d36' }}>
                            Enter your Credentials to access your account
                        </Typography>
                    </div>

                    <form onSubmit={handleSubmit} className="space-y-12">
                        <div className="flex flex-col gap-8">
                            <div className="mt-4">
                                <TextField
                                    fullWidth
                                    name="name"
                                    placeholder="Enter your name"
                                    label="Name"
                                    variant="outlined"
                                    value={formData.name}
                                    onChange={handleChange}
                                    sx={{
                                        marginBottom: '32px',
                                        '& .MuiOutlinedInput-root': {
                                            backgroundColor: 'white',
                                            borderRadius: '12px',
                                            color: '#134d36',
                                            '& fieldset': {
                                                borderColor: '#134d36',
                                            },
                                            '&:hover fieldset': {
                                                borderColor: '#0A2F1F',
                                            },
                                            '&.Mui-focused fieldset': {
                                                borderColor: '#0A2F1F',
                                            }
                                        },
                                        '& .MuiInputLabel-root': {
                                            color: '#134d36',
                                            '&.Mui-focused': {
                                                color: '#0A2F1F',
                                            }
                                        }
                                    }}
                                />
                                <TextField
                                    fullWidth
                                    name="email"
                                    type="email"
                                    placeholder="Enter your email"
                                    label="Email address"
                                    variant="outlined"
                                    value={formData.email}
                                    onChange={handleChange}
                                    sx={{
                                        marginBottom: '32px',
                                        '& .MuiOutlinedInput-root': {
                                            backgroundColor: 'white',
                                            borderRadius: '12px',
                                            color: '#134d36',
                                            '& fieldset': {
                                                borderColor: '#134d36',
                                            },
                                            '&:hover fieldset': {
                                                borderColor: '#0A2F1F',
                                            },
                                            '&.Mui-focused fieldset': {
                                                borderColor: '#0A2F1F',
                                            }
                                        },
                                        '& .MuiInputLabel-root': {
                                            color: '#134d36',
                                            '&.Mui-focused': {
                                                color: '#0A2F1F',
                                            }
                                        }
                                    }}
                                />
                                <TextField
                                    fullWidth
                                    name="password"
                                    type={showPassword ? 'text' : 'password'}
                                    placeholder="Enter your password"
                                    label="Password"
                                    variant="outlined"
                                    value={formData.password}
                                    onChange={handleChange}
                                    sx={{
                                        marginBottom: '16px',
                                        '& .MuiOutlinedInput-root': {
                                            backgroundColor: 'white',
                                            borderRadius: '12px',
                                            color: '#134d36',
                                            '& fieldset': {
                                                borderColor: '#134d36',
                                            },
                                            '&:hover fieldset': {
                                                borderColor: '#0A2F1F',
                                            },
                                            '&.Mui-focused fieldset': {
                                                borderColor: '#0A2F1F',
                                            }
                                        },
                                        '& .MuiInputLabel-root': {
                                            color: '#134d36',
                                            '&.Mui-focused': {
                                                color: '#0A2F1F',
                                            }
                                        }
                                    }}
                                    InputProps={{
                                        endAdornment: (
                                            <button
                                                type="button"
                                                tabIndex={-1}
                                                onClick={() => setShowPassword((v) => !v)}
                                                className="focus:outline-none transition-colors duration-200 rounded-full p-1 hover:bg-[#e0f7fa] group"
                                                aria-label={showPassword ? 'Hide password' : 'Show password'}
                                                style={{ display: 'flex', alignItems: 'center', border: 'none', background: 'none', cursor: 'pointer' }}
                                            >
                                                <span className="transition-transform duration-200 group-hover:scale-110">
                                                    {showPassword ? <VisibilityOff fontSize="small" /> : <Visibility fontSize="small" />}
                                                </span>
                                            </button>
                                        ),
                                    }}
                                />
                                <TextField
                                    fullWidth
                                    name="confirmPassword"
                                    type={showConfirmPassword ? 'text' : 'password'}
                                    placeholder="Confirm your password"
                                    label="Confirm Password"
                                    variant="outlined"
                                    value={confirmPassword}
                                    onChange={handleChange}
                                    sx={{
                                        marginBottom: '16px',
                                        '& .MuiOutlinedInput-root': {
                                            backgroundColor: 'white',
                                            borderRadius: '12px',
                                            color: '#134d36',
                                            '& fieldset': {
                                                borderColor: '#134d36',
                                            },
                                            '&:hover fieldset': {
                                                borderColor: '#0A2F1F',
                                            },
                                            '&.Mui-focused fieldset': {
                                                borderColor: '#0A2F1F',
                                            }
                                        },
                                        '& .MuiInputLabel-root': {
                                            color: '#134d36',
                                            '&.Mui-focused': {
                                                color: '#0A2F1F',
                                            }
                                        }
                                    }}
                                    InputProps={{
                                        endAdornment: (
                                            <button
                                                type="button"
                                                tabIndex={-1}
                                                onClick={() => setShowConfirmPassword((v) => !v)}
                                                className="focus:outline-none transition-colors duration-200 rounded-full p-1 hover:bg-[#e0f7fa] group"
                                                aria-label={showConfirmPassword ? 'Hide password' : 'Show password'}
                                                style={{ display: 'flex', alignItems: 'center', border: 'none', background: 'none', cursor: 'pointer' }}
                                            >
                                                <span className="transition-transform duration-200 group-hover:scale-110">
                                                    {showConfirmPassword ? <VisibilityOff fontSize="small" /> : <Visibility fontSize="small" />}
                                                </span>
                                            </button>
                                        ),
                                    }}
                                />
                                {/* Password checklist */}
                                <div className="mb-6">
                                  <div className="mb-1 text-sm font-medium text-[#134d36]">Passwords must include:</div>
                                  <ul className="space-y-1 text-sm">
                                    {passwordChecks.map((check) => {
                                      const passed = check.test(formData.password);
                                      return (
                                        <li key={check.label} className={passed ? 'text-[#38b88b] font-semibold' : 'text-red-600 font-semibold'}>
                                          <span className="inline-block w-4">
                                            {passed ? '✓' : <span className="font-bold">✗</span>}
                                          </span> {check.label}
                                        </li>
                                      );
                                    })}
                                  </ul>
                                </div>
                            </div>
=======
        // Check for uppercase characters in password
        if (!/[A-Z]/.test(formData.password)) {
            setError('Password must contain at least one uppercase character');
            setLoading(false);
            return;
        }

        // Check for numeric characters in password
        if (!/[0-9]/.test(formData.password)) {
            setError('Password must contain at least one number');
            setLoading(false);
            return;
        }

        // Check for special characters in password
        if (!/[!@#$%^&*(),.?":{}|<>]/.test(formData.password)) {
            setError('Password must contain at least one special character (!@#$%^&*(),.?":{}|<>)');
            setLoading(false);
            return;
        }

        try {
            // Step 1: Sign up with Cognito
            const signupResponse = await fetch('/api/auth/signup', {
                method: 'POST',
                headers: { 'Content-Type': 'application/json' },
                body: JSON.stringify(formData),
            });

            const signupData = await signupResponse.json();
            
            if (!signupResponse.ok) {
                if (signupData.error && signupData.error.includes('already exists')) {
                    throw new Error('An account with this email already exists. Please sign in instead.');
                }
                throw new Error(signupData.message || 'Failed to sign up');
            }
>>>>>>> 71536f8e

            // Store necessary data in localStorage for the verification page
            localStorage.setItem('signupData', JSON.stringify({
                email: formData.email,
                userSub: signupData.userSub,
                name: formData.name,
                password: formData.password // Store password for verification
            }));

<<<<<<< HEAD
                            <div className="relative">
                                <div className="absolute inset-0 flex items-center">
                                    <div className="w-full border-t border-[#134d36]"></div>
                                </div>
                                <div className="relative flex justify-center text-sm">
                                    <span className="px-6 bg-[linear-gradient(120deg,_#f8faf9_60%,_#b2f1e6_85%,_#38b88b_100%)] text-[#134d36]">or continue with</span>
                                </div>
                            </div>

                            <div className="grid grid-cols-1 sm:grid-cols-2 gap-4">
                                <Button
                                    fullWidth
                                    variant="outlined"
                                    startIcon={
                                        <Image 
                                            src="/google.svg" 
                                            alt="Google" 
                                            width={20} 
                                            height={20}
                                        />
                                    }
                                    className="py-3 border-[#134d36] text-[#134d36] bg-white hover:bg-[#e0f7fa] normal-case rounded-xl"
                                >
                                    Google
                                </Button>
                                <Button
                                    fullWidth
                                    variant="outlined"
                                    startIcon={
                                        <Image 
                                            src="/apple.svg" 
                                            alt="Apple" 
                                            width={20} 
                                            height={20}
                                        />
                                    }
                                    className="py-3 border-[#134d36] text-[#134d36] bg-white hover:bg-[#e0f7fa] normal-case rounded-xl"
                                >
                                    Apple
                                </Button>
                            </div>

                            <div className="text-center">
                                <Typography 
                                    variant="body2" 
                                    sx={{ color: '#134d36' }}
                                >
                                    Have an account?{' '}
                                    <MuiLink
                                        component={Link}
                                        href="/login"
                                        sx={{ 
                                            color: '#0A2F1F',
                                            fontWeight: 600,
                                            textDecoration: 'none',
                                            '&:hover': {
                                                textDecoration: 'underline',
                                                color: '#0D3B26'
                                            }
                                        }}
                                    >
                                        Sign In
                                    </MuiLink>
                                </Typography>
                            </div>
                        </div>
                    </form>
                </div>
            </div>
        </div>
=======
            // Redirect to verification page with email
            router.push(`/verify-email?email=${encodeURIComponent(formData.email)}`);
        } catch (err: any) {
            console.error("Signup Error:", err);
            setError(err.message || 'An unexpected error occurred');
        } finally {
            setLoading(false);
        }
    };

    return (
        <Container maxWidth="xs">
            <Box sx={{ marginTop: 8, display: 'flex', flexDirection: 'column', alignItems: 'center' }}>
                <Typography component="h1" variant="h5">Sign Up</Typography>
                {error && (
                    <Alert severity="error" sx={{ width: '100%', mt: 2 }} onClose={() => setError(null)}>
                        {error}
                    </Alert>
                )}

                <Box component="form" onSubmit={handleSubmit} sx={{ mt: 1, width: '100%' }}>
                    <TextField 
                        margin="normal" 
                        required 
                        fullWidth 
                        id="name" 
                        label="Full Name (First and Last Name)" 
                        name="name" 
                        autoComplete="name" 
                        autoFocus 
                        value={formData.name} 
                        onChange={handleChange} 
                    />
                    <TextField 
                        margin="normal" 
                        required 
                        fullWidth 
                        id="email" 
                        label="Email Address" 
                        name="email" 
                        autoComplete="email" 
                        value={formData.email} 
                        onChange={handleChange} 
                    />
                    <TextField 
                        margin="normal" 
                        required 
                        fullWidth 
                        name="password" 
                        label="Password" 
                        type="password" 
                        id="password" 
                        autoComplete="new-password" 
                        value={formData.password} 
                        onChange={handleChange}
                    />
                    <Button 
                        type="submit" 
                        fullWidth 
                        variant="contained" 
                        sx={{ mt: 3, mb: 2 }} 
                        disabled={loading}
                    >
                        {loading ? <CircularProgress size={24} /> : 'Sign Up'}
                    </Button>
                    <Box sx={{ textAlign: 'center' }}>
                        <MuiLink component={Link} href="/login" variant="body2">
                            Already have an account? Sign In
                        </MuiLink>
                    </Box>
                </Box>
            </Box>
        </Container>
>>>>>>> 71536f8e
    );
};

export default SignupPage;<|MERGE_RESOLUTION|>--- conflicted
+++ resolved
@@ -6,15 +6,12 @@
     Container, Box, Typography, TextField, Button, Alert, CircularProgress, Link as MuiLink
 } from '@mui/material';
 import Link from 'next/link';
-<<<<<<< HEAD
 import { useRouter } from 'next/navigation';
 import Image from 'next/image';
 import GoogleIcon from '@mui/icons-material/Google';
 import FacebookIcon from '@mui/icons-material/Facebook';
 import Visibility from '@mui/icons-material/Visibility';
 import VisibilityOff from '@mui/icons-material/VisibilityOff';
-=======
->>>>>>> 71536f8e
 
 const SignupPage = () => {
     const router = useRouter();
@@ -30,7 +27,6 @@
     const [confirmPassword, setConfirmPassword] = useState('');
 
     const handleChange = (e: React.ChangeEvent<HTMLInputElement>) => {
-<<<<<<< HEAD
         const { name, value } = e.target;
         if (name === 'confirmPassword') {
             setConfirmPassword(value);
@@ -40,16 +36,11 @@
                 [name]: value
             }));
         }
-=======
-        setFormData(prev => ({ ...prev, [e.target.name]: e.target.value }));
-        setError(null);
->>>>>>> 71536f8e
     };
 
     const handleSubmit = async (e: React.FormEvent) => {
         e.preventDefault();
         setLoading(true);
-<<<<<<< HEAD
         // Basic validation
         const allFieldsFilled = formData.name && formData.email && formData.password && confirmPassword;
         const passwordsMatch = formData.password === confirmPassword;
@@ -66,19 +57,10 @@
         } catch (err) {
             console.error(err);
         } finally {
-=======
-        setError(null);
-
-        // Check if full name is provided
-        const nameParts = formData.name.trim().split(/\s+/);
-        if (nameParts.length < 2) {
-            setError('Please provide both your first and last name');
->>>>>>> 71536f8e
             setLoading(false);
-            return;
         }
-
-<<<<<<< HEAD
+    };
+
     // Password checklist logic
     const passwordChecks = [
         {
@@ -320,55 +302,28 @@
                                   </ul>
                                 </div>
                             </div>
-=======
-        // Check for uppercase characters in password
-        if (!/[A-Z]/.test(formData.password)) {
-            setError('Password must contain at least one uppercase character');
-            setLoading(false);
-            return;
-        }
-
-        // Check for numeric characters in password
-        if (!/[0-9]/.test(formData.password)) {
-            setError('Password must contain at least one number');
-            setLoading(false);
-            return;
-        }
-
-        // Check for special characters in password
-        if (!/[!@#$%^&*(),.?":{}|<>]/.test(formData.password)) {
-            setError('Password must contain at least one special character (!@#$%^&*(),.?":{}|<>)');
-            setLoading(false);
-            return;
-        }
-
-        try {
-            // Step 1: Sign up with Cognito
-            const signupResponse = await fetch('/api/auth/signup', {
-                method: 'POST',
-                headers: { 'Content-Type': 'application/json' },
-                body: JSON.stringify(formData),
-            });
-
-            const signupData = await signupResponse.json();
-            
-            if (!signupResponse.ok) {
-                if (signupData.error && signupData.error.includes('already exists')) {
-                    throw new Error('An account with this email already exists. Please sign in instead.');
-                }
-                throw new Error(signupData.message || 'Failed to sign up');
-            }
->>>>>>> 71536f8e
-
-            // Store necessary data in localStorage for the verification page
-            localStorage.setItem('signupData', JSON.stringify({
-                email: formData.email,
-                userSub: signupData.userSub,
-                name: formData.name,
-                password: formData.password // Store password for verification
-            }));
-
-<<<<<<< HEAD
+
+                            <Button
+                                type="submit"
+                                fullWidth
+                                variant="contained"
+                                disabled={loading}
+                                sx={{
+                                    py: 2,
+                                    mt: 4,
+                                    bgcolor: '#0A2F1F',
+                                    borderRadius: '12px',
+                                    textTransform: 'none',
+                                    fontSize: '1rem',
+                                    fontWeight: 500,
+                                    '&:hover': {
+                                        bgcolor: '#0D3B26'
+                                    }
+                                }}
+                            >
+                                {loading ? 'Creating account...' : 'Sign Up'}
+                            </Button>
+
                             <div className="relative">
                                 <div className="absolute inset-0 flex items-center">
                                     <div className="w-full border-t border-[#134d36]"></div>
@@ -439,81 +394,6 @@
                 </div>
             </div>
         </div>
-=======
-            // Redirect to verification page with email
-            router.push(`/verify-email?email=${encodeURIComponent(formData.email)}`);
-        } catch (err: any) {
-            console.error("Signup Error:", err);
-            setError(err.message || 'An unexpected error occurred');
-        } finally {
-            setLoading(false);
-        }
-    };
-
-    return (
-        <Container maxWidth="xs">
-            <Box sx={{ marginTop: 8, display: 'flex', flexDirection: 'column', alignItems: 'center' }}>
-                <Typography component="h1" variant="h5">Sign Up</Typography>
-                {error && (
-                    <Alert severity="error" sx={{ width: '100%', mt: 2 }} onClose={() => setError(null)}>
-                        {error}
-                    </Alert>
-                )}
-
-                <Box component="form" onSubmit={handleSubmit} sx={{ mt: 1, width: '100%' }}>
-                    <TextField 
-                        margin="normal" 
-                        required 
-                        fullWidth 
-                        id="name" 
-                        label="Full Name (First and Last Name)" 
-                        name="name" 
-                        autoComplete="name" 
-                        autoFocus 
-                        value={formData.name} 
-                        onChange={handleChange} 
-                    />
-                    <TextField 
-                        margin="normal" 
-                        required 
-                        fullWidth 
-                        id="email" 
-                        label="Email Address" 
-                        name="email" 
-                        autoComplete="email" 
-                        value={formData.email} 
-                        onChange={handleChange} 
-                    />
-                    <TextField 
-                        margin="normal" 
-                        required 
-                        fullWidth 
-                        name="password" 
-                        label="Password" 
-                        type="password" 
-                        id="password" 
-                        autoComplete="new-password" 
-                        value={formData.password} 
-                        onChange={handleChange}
-                    />
-                    <Button 
-                        type="submit" 
-                        fullWidth 
-                        variant="contained" 
-                        sx={{ mt: 3, mb: 2 }} 
-                        disabled={loading}
-                    >
-                        {loading ? <CircularProgress size={24} /> : 'Sign Up'}
-                    </Button>
-                    <Box sx={{ textAlign: 'center' }}>
-                        <MuiLink component={Link} href="/login" variant="body2">
-                            Already have an account? Sign In
-                        </MuiLink>
-                    </Box>
-                </Box>
-            </Box>
-        </Container>
->>>>>>> 71536f8e
     );
 };
 

--- conflicted
+++ resolved
@@ -1,4 +1,3 @@
-<<<<<<< HEAD
 'use client';
 
 import React, { useState, useEffect } from 'react';
@@ -85,31 +84,7 @@
       return null;
     }
   };
-=======
-"use client"
-
-import type React from "react"
-import { useState } from "react"
-import { useRouter } from "next/navigation"
-import { Typography, TextField, Button, Alert, Link as MuiLink } from "@mui/material"
-import Link from "next/link"
-import Image from "next/image"
-import Visibility from "@mui/icons-material/Visibility"
-import VisibilityOff from "@mui/icons-material/VisibilityOff"
-
-const SignupPage = () => {
-  const router = useRouter()
-  const [loading, setLoading] = useState(false)
-  const [error, setError] = useState<string | null>(null)
-  const [formData, setFormData] = useState({
-    email: "",
-    password: "",
-    name: "",
-  })
-  const [showPassword, setShowPassword] = useState(false)
-  const [showConfirmPassword, setShowConfirmPassword] = useState(false)
-  const [confirmPassword, setConfirmPassword] = useState("")
->>>>>>> 1d6e5558
+
 
   const handleChange = (e: React.ChangeEvent<HTMLInputElement>) => {
     const { name, value } = e.target
@@ -124,7 +99,7 @@
   }
 
   const handleSubmit = async (e: React.FormEvent) => {
-<<<<<<< HEAD
+
     e.preventDefault();
     setLoading(true);
     setError(null);
@@ -153,31 +128,11 @@
       setLoading(false);
       return;
     }
-=======
-    e.preventDefault()
-    setLoading(true)
-    // Basic validation
-    const allFieldsFilled = formData.name && formData.email && formData.password && confirmPassword
-    const passwordsMatch = formData.password === confirmPassword
-    const allChecks = passwordChecks.every((check) => check.test(formData.password))
-    if (!allFieldsFilled || !passwordsMatch || !allChecks) {
-      setLoading(false)
-      alert("Please fill all fields, ensure password requirements are met, and passwords match.")
-      return
-    }
-
-    try {
-      // Step 1: Sign up with Cognito
-      const signupResponse = await fetch("/api/auth/signup", {
-        method: "POST",
-        headers: { "Content-Type": "application/json" },
-        body: JSON.stringify(formData),
-      })
->>>>>>> 1d6e5558
+
 
       const signupData = await signupResponse.json()
 
-<<<<<<< HEAD
+
     // Send the data to the backend
     try {
       const res = await fetch('/api/auth/signup', {
@@ -216,13 +171,7 @@
         }
 
         router.push(`/verify-email?email=${encodeURIComponent(email)}`);
-=======
-      if (!signupResponse.ok) {
-        if (signupData.error && signupData.error.includes("already exists")) {
-          throw new Error("An account with this email already exists. Please sign in instead.")
-        }
-        throw new Error(signupData.message || "Failed to sign up")
->>>>>>> 1d6e5558
+
       }
       // Redirect to verification page with email
       router.push(`/verify-email?email=${encodeURIComponent(formData.email)}`)
@@ -337,8 +286,7 @@
 
   return (
     <>
-<<<<<<< HEAD
-=======
+
       <style jsx global>{`
         /* Base font definitions */
         :root {
@@ -577,7 +525,7 @@
         }
       `}</style>
 
->>>>>>> 1d6e5558
+
       <div className="min-h-screen flex">
         {/* Left Side - Animated Background with Logo */}
         <div className="hidden md:flex md:w-[45%] bg-[#0a5a2f] relative items-center justify-center">
@@ -738,7 +686,7 @@
 
                 <Button
                   fullWidth
-<<<<<<< HEAD
+
                   variant="contained"
                   disabled={loading || recaptchaLoading}
                   sx={{
@@ -755,13 +703,13 @@
                   }}
                 >
                   {loading ? 'Creating account...' : recaptchaLoading ? 'Loading...' : 'Sign Up'}
-=======
+
                   variant="outlined"
                   startIcon={<Image src="/google.svg" alt="Google" width={20} height={20} />}
                   className="social-button"
                 >
                   Sign up with Google
->>>>>>> 1d6e5558
+
                 </Button>
 
                 <div className="text-center">
@@ -777,7 +725,7 @@
           </div>
         </div>
       </div>
-<<<<<<< HEAD
+
       <Snackbar open={showRequirements} autoHideDuration={6000} onClose={() => setShowRequirements(false)} anchorOrigin={{ vertical: 'top', horizontal: 'center' }}>
         <MuiAlert onClose={() => setShowRequirements(false)} severity="warning" sx={{ width: '100%' }}>
           Please complete all fields, ensure your password meets requirements, and matches confirmation.<br />
@@ -809,8 +757,6 @@
           An account with this email already exists. Please try logging in instead.
         </MuiAlert>
       </Snackbar>
-=======
->>>>>>> 1d6e5558
     </>
   )
 }

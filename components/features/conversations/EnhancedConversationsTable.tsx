--- conflicted
+++ resolved
@@ -390,7 +390,6 @@
                       </span>
                     </td>
                     <td 
-<<<<<<< HEAD
                       className="px-6 py-4 whitespace-nowrap w-1/6"
                       onClick={e => { e.stopPropagation(); if (!showEVModal) handleRowClick(conversation.thread.conversation_id); }}
                     >
@@ -415,30 +414,6 @@
                             modalId={`ev-modal-table-${conversation.thread.conversation_id}`}
                           />
                         </>
-=======
-                      className="px-10 py-4 whitespace-nowrap w-1/6 text-left align-middle" // px-10 for further right shift of EV Score cell
-                      onClick={() => handleRowClick(conversation.thread.conversation_id)}
-                    >
-                      {conversation.evScore !== null ? (
-                        <Popover>
-                          <PopoverTrigger asChild>
-                            <button
-                              className={cn(
-                                "inline-flex px-2 py-1 text-base font-semibold rounded-full border items-center gap-1 focus:outline-none justify-center",
-                                getEVScoreColor(conversation.evScore)
-                              )}
-                              onClick={e => e.stopPropagation()}
-                              aria-label="Show EV Score info"
-                            >
-                              {conversation.evScore}
-                              <Info className="w-3 h-3 ml-1 text-muted-foreground" />
-                            </button>
-                          </PopoverTrigger>
-                          <PopoverContent align="end" className="w-80">
-                            <EVScoreInfoContent score={conversation.evScore} />
-                          </PopoverContent>
-                        </Popover>
->>>>>>> d09fc214
                       ) : (
                         <span className="text-base text-gray-400">N/A</span>
                       )}
